--- conflicted
+++ resolved
@@ -81,29 +81,19 @@
   o["Syzygy50MoveRule"]      << Option(true);
   o["SyzygyProbeLimit"]      << Option(7, 0, 7);
   o["Use NNUE"]              << Option(true, on_use_NNUE);
-<<<<<<< HEAD
-  // The default must follow the format nn-[SHA256 first 12 digits].nnue
-  // for the build process (profile-build and fishtest) to work.
-  o["EvalFile"]              << Option("nn.bin", on_eval_file);
-#ifdef EVAL_NNUE
+  o["EvalFile"]              << Option(EvalFileDefaultName, on_eval_file);
   // When the evaluation function is loaded at the ucinewgame timing, it is necessary to convert the new evaluation function.
   // I want to hit the test eval convert command, but there is no new evaluation function
   // It ends abnormally before executing this command.
   // Therefore, with this hidden option, you can suppress the loading of the evaluation function when ucinewgame,
   // Hit the test eval convert command.
   o["SkipLoadingEval"]       << Option(false);
-  // how many moves to use a fixed move
-  // o["BookMoves"] << Option(16, 0, 10000);
-#endif
 #if defined(EVAL_LEARN)
   // When learning the evaluation function, you can change the folder to save the evaluation function.
   // Evalsave by default. This folder shall be prepared in advance.
   // Automatically create a folder under this folder like "0/", "1/", ... and save the evaluation function file there.
   o["EvalSaveDir"] << Option("evalsave");
 #endif
-=======
-  o["EvalFile"]              << Option(EvalFileDefaultName, on_eval_file);
->>>>>>> a8bbaa17
 }
 
 

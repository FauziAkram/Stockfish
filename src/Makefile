--- conflicted
+++ resolved
@@ -141,11 +141,8 @@
 vnni256 = no
 vnni512 = no
 neon = no
-<<<<<<< HEAD
 mpi = no
-=======
 arm_version = 0
->>>>>>> 19a90b45
 STRIP = strip
 
 ### 2.2 Architecture specific
@@ -902,11 +899,8 @@
 	@echo "vnni256: '$(vnni256)'"
 	@echo "vnni512: '$(vnni512)'"
 	@echo "neon: '$(neon)'"
-<<<<<<< HEAD
 	@echo "mpi: '$(mpi)'"
-=======
 	@echo "arm_version: '$(arm_version)'"
->>>>>>> 19a90b45
 	@echo ""
 	@echo "Flags:"
 	@echo "CXX: $(CXX)"

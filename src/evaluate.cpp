/*
  Stockfish, a UCI chess playing engine derived from Glaurung 2.1
  Copyright (C) 2004-2021 The Stockfish developers (see AUTHORS file)

  Stockfish is free software: you can redistribute it and/or modify
  it under the terms of the GNU General Public License as published by
  the Free Software Foundation, either version 3 of the License, or
  (at your option) any later version.

  Stockfish is distributed in the hope that it will be useful,
  but WITHOUT ANY WARRANTY; without even the implied warranty of
  MERCHANTABILITY or FITNESS FOR A PARTICULAR PURPOSE.  See the
  GNU General Public License for more details.

  You should have received a copy of the GNU General Public License
  along with this program.  If not, see <http://www.gnu.org/licenses/>.
*/

#include <algorithm>
#include <cassert>
#include <cstdlib>
#include <cstring>   // For std::memset
#include <fstream>
#include <iomanip>
#include <sstream>
#include <iostream>
#include <streambuf>
#include <vector>

#include "nnue/evaluate_nnue.h"

#include "bitboard.h"
#include "evaluate.h"
#include "material.h"
#include "misc.h"
#include "pawns.h"
#include "thread.h"
#include "timeman.h"
#include "uci.h"
#include "incbin/incbin.h"

// Macro to embed the default efficiently updatable neural network (NNUE) file
// data in the engine binary (using incbin.h, by Dale Weiler).
// This macro invocation will declare the following three variables
//     const unsigned char        gEmbeddedNNUEData[];  // a pointer to the embedded data
//     const unsigned char *const gEmbeddedNNUEEnd;     // a marker to the end
//     const unsigned int         gEmbeddedNNUESize;    // the size of the embedded file
// Note that this does not work in Microsoft Visual Studio.
#if !defined(_MSC_VER) && !defined(NNUE_EMBEDDING_OFF)
  INCBIN(EmbeddedNNUE, EvalFileDefaultName);
#else
  const unsigned char        gEmbeddedNNUEData[1] = {0x0};
  const unsigned char *const gEmbeddedNNUEEnd = &gEmbeddedNNUEData[1];
  const unsigned int         gEmbeddedNNUESize = 1;
#endif

using namespace std;

namespace Stockfish {

namespace Eval {

  namespace NNUE {
    string eval_file_loaded = "None";
    UseNNUEMode useNNUE;

    static UseNNUEMode nnue_mode_from_option(const UCI::Option& mode)
    {
      if (mode == "false")
        return UseNNUEMode::False;
      else if (mode == "true")
         return UseNNUEMode::True;
      else if (mode == "pure")
        return UseNNUEMode::Pure;

      return UseNNUEMode::False;
    }
  }

  /// NNUE::init() tries to load a NNUE network at startup time, or when the engine
  /// receives a UCI command "setoption name EvalFile value nn-[a-z0-9]{12}.nnue"
  /// The name of the NNUE network is always retrieved from the EvalFile option.
  /// We search the given network in three locations: internally (the default
  /// network may be embedded in the binary), in the active working directory and
  /// in the engine directory. Distro packagers may define the DEFAULT_NNUE_DIRECTORY
  /// variable to have the engine search in a special directory in their distro.

  void NNUE::init() {

    useNNUE = nnue_mode_from_option(Options["Use NNUE"]);
    if (useNNUE == UseNNUEMode::False)
        return;

    string eval_file = string(Options["EvalFile"]);

    #if defined(DEFAULT_NNUE_DIRECTORY)
    #define stringify2(x) #x
    #define stringify(x) stringify2(x)
    vector<string> dirs = { "<internal>" , "" , CommandLine::binaryDirectory , stringify(DEFAULT_NNUE_DIRECTORY) };
    #else
    vector<string> dirs = { "<internal>" , "" , CommandLine::binaryDirectory };
    #endif

    for (string directory : dirs)
        if (eval_file_loaded != eval_file)
        {
            if (directory != "<internal>")
            {
                ifstream stream(directory + eval_file, ios::binary);
                if (load_eval(eval_file, stream))
                    eval_file_loaded = eval_file;
            }

            if (directory == "<internal>" && eval_file == EvalFileDefaultName)
            {
                // C++ way to prepare a buffer for a memory stream
                class MemoryBuffer : public basic_streambuf<char> {
                    public: MemoryBuffer(char* p, size_t n) { setg(p, p, p + n); setp(p, p + n); }
                };

                MemoryBuffer buffer(const_cast<char*>(reinterpret_cast<const char*>(gEmbeddedNNUEData)),
                                    size_t(gEmbeddedNNUESize));

                istream stream(&buffer);
                if (load_eval(eval_file, stream))
                    eval_file_loaded = eval_file;
            }
        }
  }

  /// NNUE::verify() verifies that the last net used was loaded successfully
  void NNUE::verify() {

    string eval_file = string(Options["EvalFile"]);

    if (useNNUE != UseNNUEMode::False && eval_file_loaded != eval_file)
    {
        UCI::OptionsMap defaults;
        UCI::init(defaults);

        string msg1 = "If the UCI option \"Use NNUE\" is set to true, network evaluation parameters compatible with the engine must be available.";
        string msg2 = "The option is set to true, but the network file " + eval_file + " was not loaded successfully.";
        string msg3 = "The UCI option EvalFile might need to specify the full path, including the directory name, to the network file.";
        string msg4 = "The default net can be downloaded from: https://tests.stockfishchess.org/api/nn/" + string(defaults["EvalFile"]);
        string msg5 = "The engine will be terminated now.";

        sync_cout << "info string ERROR: " << msg1 << sync_endl;
        sync_cout << "info string ERROR: " << msg2 << sync_endl;
        sync_cout << "info string ERROR: " << msg3 << sync_endl;
        sync_cout << "info string ERROR: " << msg4 << sync_endl;
        sync_cout << "info string ERROR: " << msg5 << sync_endl;

        exit(EXIT_FAILURE);
    }

    if (useNNUE != UseNNUEMode::False)
        sync_cout << "info string NNUE evaluation using " << eval_file << " enabled" << sync_endl;
    else
        sync_cout << "info string classical evaluation enabled" << sync_endl;
  }
}

namespace Trace {

  enum Tracing { NO_TRACE, TRACE };

  enum Term { // The first 8 entries are reserved for PieceType
    MATERIAL = 8, IMBALANCE, MOBILITY, THREAT, PASSED, SPACE, WINNABLE, TOTAL, TERM_NB
  };

  Score scores[TERM_NB][COLOR_NB];

  double to_cp(Value v) { return double(v) / PawnValueEg; }

  void add(int idx, Color c, Score s) {
    scores[idx][c] = s;
  }

  void add(int idx, Score w, Score b = SCORE_ZERO) {
    scores[idx][WHITE] = w;
    scores[idx][BLACK] = b;
  }

  std::ostream& operator<<(std::ostream& os, Score s) {
    os << std::setw(5) << to_cp(mg_value(s)) << " "
       << std::setw(5) << to_cp(eg_value(s));
    return os;
  }

  std::ostream& operator<<(std::ostream& os, Term t) {

    if (t == MATERIAL || t == IMBALANCE || t == WINNABLE || t == TOTAL)
        os << " ----  ----"    << " | " << " ----  ----";
    else
        os << scores[t][WHITE] << " | " << scores[t][BLACK];

    os << " | " << scores[t][WHITE] - scores[t][BLACK] << " |\n";
    return os;
  }
}

using namespace Trace;

namespace {

  // Threshold for lazy and space evaluation
  constexpr Value LazyThreshold1    =  Value(3130);
  constexpr Value LazyThreshold2    =  Value(2204);
  constexpr Value SpaceThreshold    =  Value(11551);

  // KingAttackWeights[PieceType] contains king attack weights by piece type
  constexpr int KingAttackWeights[PIECE_TYPE_NB] = { 0, 0, 81, 52, 44, 10 };

  // SafeCheck[PieceType][single/multiple] contains safe check bonus by piece type,
  // higher if multiple safe checks are possible for that piece type.
  constexpr int SafeCheck[][2] = {
      {}, {}, {803, 1292}, {639, 974}, {1087, 1878}, {759, 1132}
  };

#define S(mg, eg) make_score(mg, eg)

  // MobilityBonus[PieceType-2][attacked] contains bonuses for middle and end game,
  // indexed by piece type and number of attacked squares in the mobility area.
  constexpr Score MobilityBonus[][32] = {
    { S(-62,-79), S(-53,-57), S(-12,-31), S( -3,-17), S(  3,  7), S( 12, 13), // Knight
      S( 21, 16), S( 28, 21), S( 37, 26) },
    { S(-47,-59), S(-20,-25), S( 14, -8), S( 29, 12), S( 39, 21), S( 53, 40), // Bishop
      S( 53, 56), S( 60, 58), S( 62, 65), S( 69, 72), S( 78, 78), S( 83, 87),
      S( 91, 88), S( 96, 98) },
    { S(-60,-82), S(-24,-15), S(  0, 17) ,S(  3, 43), S(  4, 72), S( 14,100), // Rook
      S( 20,102), S( 30,122), S( 41,133), S(41 ,139), S( 41,153), S( 45,160),
      S( 57,165), S( 58,170), S( 67,175) },
    { S(-29,-49), S(-16,-29), S( -8, -8), S( -8, 17), S( 18, 39), S( 25, 54), // Queen
      S( 23, 59), S( 37, 73), S( 41, 76), S( 54, 95), S( 65, 95) ,S( 68,101),
      S( 69,124), S( 70,128), S( 70,132), S( 70,133) ,S( 71,136), S( 72,140),
      S( 74,147), S( 76,149), S( 90,153), S(104,169), S(105,171), S(106,171),
      S(112,178), S(114,185), S(114,187), S(119,221) }
  };

  // BishopPawns[distance from edge] contains a file-dependent penalty for pawns on
  // squares of the same color as our bishop.
  constexpr Score BishopPawns[int(FILE_NB) / 2] = {
    S(3, 8), S(3, 9), S(2, 8), S(3, 8)
  };

  // KingProtector[knight/bishop] contains penalty for each distance unit to own king
  constexpr Score KingProtector[] = { S(8, 9), S(6, 9) };

  // Outpost[knight/bishop] contains bonuses for each knight or bishop occupying a
  // pawn protected square on rank 4 to 6 which is also safe from a pawn attack.
  constexpr Score Outpost[] = { S(57, 38), S(31, 24) };

  // PassedRank[Rank] contains a bonus according to the rank of a passed pawn
  constexpr Score PassedRank[RANK_NB] = {
    S(0, 0), S(7, 27), S(16, 32), S(17, 40), S(64, 71), S(170, 174), S(278, 262)
  };

  constexpr Score RookOnClosedFile = S(10, 5);
  constexpr Score RookOnOpenFile[] = { S(19, 6), S(47, 26) };

  // ThreatByMinor/ByRook[attacked PieceType] contains bonuses according to
  // which piece type attacks which one. Attacks on lesser pieces which are
  // pawn-defended are not considered.
  constexpr Score ThreatByMinor[PIECE_TYPE_NB] = {
    S(0, 0), S(5, 32), S(55, 41), S(77, 56), S(89, 119), S(79, 162)
  };

  constexpr Score ThreatByRook[PIECE_TYPE_NB] = {
    S(0, 0), S(3, 44), S(37, 68), S(42, 60), S(0, 39), S(58, 43)
  };

  constexpr Value CorneredBishop = Value(50);

  // Assorted bonuses and penalties
  constexpr Score UncontestedOutpost  = S(  1, 10);
  constexpr Score BishopOnKingRing    = S( 24,  0);
  constexpr Score BishopXRayPawns     = S(  4,  5);
  constexpr Score FlankAttacks        = S(  8,  0);
  constexpr Score Hanging             = S( 69, 36);
  constexpr Score KnightOnQueen       = S( 16, 11);
  constexpr Score LongDiagonalBishop  = S( 45,  0);
  constexpr Score MinorBehindPawn     = S( 18,  3);
  constexpr Score PassedFile          = S( 11,  8);
  constexpr Score PawnlessFlank       = S( 17, 95);
  constexpr Score ReachableOutpost    = S( 31, 22);
  constexpr Score RestrictedPiece     = S(  7,  7);
  constexpr Score RookOnKingRing      = S( 16,  0);
  constexpr Score SliderOnQueen       = S( 60, 18);
  constexpr Score ThreatByKing        = S( 24, 89);
  constexpr Score ThreatByPawnPush    = S( 48, 39);
  constexpr Score ThreatBySafePawn    = S(173, 94);
  constexpr Score TrappedRook         = S( 55, 13);
  constexpr Score WeakQueenProtection = S( 14,  0);
  constexpr Score WeakQueen           = S( 56, 15);


#undef S

  // Evaluation class computes and stores attacks tables and other working data
  template<Tracing T>
  class Evaluation {

  public:
    Evaluation() = delete;
    explicit Evaluation(const Position& p) : pos(p) {}
    Evaluation& operator=(const Evaluation&) = delete;
    Value value();

  private:
    template<Color Us> void initialize();
    template<Color Us, PieceType Pt> Score pieces();
    template<Color Us> Score king() const;
    template<Color Us> Score threats() const;
    template<Color Us> Score passed() const;
    template<Color Us> Score space() const;
    Value winnable(Score score) const;

    const Position& pos;
    Material::Entry* me;
    Pawns::Entry* pe;
    Bitboard mobilityArea[COLOR_NB];
    Score mobility[COLOR_NB] = { SCORE_ZERO, SCORE_ZERO };

    // attackedBy[color][piece type] is a bitboard representing all squares
    // attacked by a given color and piece type. Special "piece types" which
    // is also calculated is ALL_PIECES.
    Bitboard attackedBy[COLOR_NB][PIECE_TYPE_NB];

    // attackedBy2[color] are the squares attacked by at least 2 units of a given
    // color, including x-rays. But diagonal x-rays through pawns are not computed.
    Bitboard attackedBy2[COLOR_NB];

    // kingRing[color] are the squares adjacent to the king plus some other
    // very near squares, depending on king position.
    Bitboard kingRing[COLOR_NB];

    // kingAttackersCount[color] is the number of pieces of the given color
    // which attack a square in the kingRing of the enemy king.
    int kingAttackersCount[COLOR_NB];

    // kingAttackersWeight[color] is the sum of the "weights" of the pieces of
    // the given color which attack a square in the kingRing of the enemy king.
    // The weights of the individual piece types are given by the elements in
    // the KingAttackWeights array.
    int kingAttackersWeight[COLOR_NB];

    // kingAttacksCount[color] is the number of attacks by the given color to
    // squares directly adjacent to the enemy king. Pieces which attack more
    // than one square are counted multiple times. For instance, if there is
    // a white knight on g5 and black's king is on g8, this white knight adds 2
    // to kingAttacksCount[WHITE].
    int kingAttacksCount[COLOR_NB];
  };


  // Evaluation::initialize() computes king and pawn attacks, and the king ring
  // bitboard for a given color. This is done at the beginning of the evaluation.

  template<Tracing T> template<Color Us>
  void Evaluation<T>::initialize() {

    constexpr Color     Them = ~Us;
    constexpr Direction Up   = pawn_push(Us);
    constexpr Direction Down = -Up;
    constexpr Bitboard LowRanks = (Us == WHITE ? Rank2BB | Rank3BB : Rank7BB | Rank6BB);

    const Square ksq = pos.square<KING>(Us);

    Bitboard dblAttackByPawn = pawn_double_attacks_bb<Us>(pos.pieces(Us, PAWN));

    // Find our pawns that are blocked or on the first two ranks
    Bitboard b = pos.pieces(Us, PAWN) & (shift<Down>(pos.pieces()) | LowRanks);

    // Squares occupied by those pawns, by our king or queen, by blockers to attacks on our king
    // or controlled by enemy pawns are excluded from the mobility area.
    mobilityArea[Us] = ~(b | pos.pieces(Us, KING, QUEEN) | pos.blockers_for_king(Us) | pe->pawn_attacks(Them));

    // Initialize attackedBy[] for king and pawns
    attackedBy[Us][KING] = attacks_bb<KING>(ksq);
    attackedBy[Us][PAWN] = pe->pawn_attacks(Us);
    attackedBy[Us][ALL_PIECES] = attackedBy[Us][KING] | attackedBy[Us][PAWN];
    attackedBy2[Us] = dblAttackByPawn | (attackedBy[Us][KING] & attackedBy[Us][PAWN]);

    // Init our king safety tables
    Square s = make_square(std::clamp(file_of(ksq), FILE_B, FILE_G),
                           std::clamp(rank_of(ksq), RANK_2, RANK_7));
    kingRing[Us] = attacks_bb<KING>(s) | s;

    kingAttackersCount[Them] = popcount(kingRing[Us] & pe->pawn_attacks(Them));
    kingAttacksCount[Them] = kingAttackersWeight[Them] = 0;

    // Remove from kingRing[] the squares defended by two pawns
    kingRing[Us] &= ~dblAttackByPawn;
  }


  // Evaluation::pieces() scores pieces of a given color and type

  template<Tracing T> template<Color Us, PieceType Pt>
  Score Evaluation<T>::pieces() {

    constexpr Color     Them = ~Us;
    constexpr Direction Down = -pawn_push(Us);
    constexpr Bitboard OutpostRanks = (Us == WHITE ? Rank4BB | Rank5BB | Rank6BB
                                                   : Rank5BB | Rank4BB | Rank3BB);
    Bitboard b1 = pos.pieces(Us, Pt);
    Bitboard b, bb;
    Score score = SCORE_ZERO;

    attackedBy[Us][Pt] = 0;

    while (b1)
    {
        Square s = pop_lsb(b1);

        // Find attacked squares, including x-ray attacks for bishops and rooks
        b = Pt == BISHOP ? attacks_bb<BISHOP>(s, pos.pieces() ^ pos.pieces(QUEEN))
          : Pt ==   ROOK ? attacks_bb<  ROOK>(s, pos.pieces() ^ pos.pieces(QUEEN) ^ pos.pieces(Us, ROOK))
                         : attacks_bb<Pt>(s, pos.pieces());

        if (pos.blockers_for_king(Us) & s)
            b &= line_bb(pos.square<KING>(Us), s);

        attackedBy2[Us] |= attackedBy[Us][ALL_PIECES] & b;
        attackedBy[Us][Pt] |= b;
        attackedBy[Us][ALL_PIECES] |= b;

        if (b & kingRing[Them])
        {
            kingAttackersCount[Us]++;
            kingAttackersWeight[Us] += KingAttackWeights[Pt];
            kingAttacksCount[Us] += popcount(b & attackedBy[Them][KING]);
        }

        else if (Pt == ROOK && (file_bb(s) & kingRing[Them]))
            score += RookOnKingRing;

        else if (Pt == BISHOP && (attacks_bb<BISHOP>(s, pos.pieces(PAWN)) & kingRing[Them]))
            score += BishopOnKingRing;

        int mob = popcount(b & mobilityArea[Us]);
        mobility[Us] += MobilityBonus[Pt - 2][mob];

        if (Pt == BISHOP || Pt == KNIGHT)
        {
            // Bonus if the piece is on an outpost square or can reach one
            // Bonus for knights (UncontestedOutpost) if few relevant targets
            bb = OutpostRanks & (attackedBy[Us][PAWN] | shift<Down>(pos.pieces(PAWN)))
                              & ~pe->pawn_attacks_span(Them);
            Bitboard targets = pos.pieces(Them) & ~pos.pieces(PAWN);

            if (   Pt == KNIGHT
                && bb & s & ~CenterFiles // on a side outpost
                && !(b & targets)        // no relevant attacks
                && (!more_than_one(targets & (s & QueenSide ? QueenSide : KingSide))))
                score += UncontestedOutpost * popcount(pos.pieces(PAWN) & (s & QueenSide ? QueenSide : KingSide));
            else if (bb & s)
                score += Outpost[Pt == BISHOP];
            else if (Pt == KNIGHT && bb & b & ~pos.pieces(Us))
                score += ReachableOutpost;

            // Bonus for a knight or bishop shielded by pawn
            if (shift<Down>(pos.pieces(PAWN)) & s)
                score += MinorBehindPawn;

            // Penalty if the piece is far from the king
            score -= KingProtector[Pt == BISHOP] * distance(pos.square<KING>(Us), s);

            if constexpr (Pt == BISHOP)
            {
                // Penalty according to the number of our pawns on the same color square as the
                // bishop, bigger when the center files are blocked with pawns and smaller
                // when the bishop is outside the pawn chain.
                Bitboard blocked = pos.pieces(Us, PAWN) & shift<Down>(pos.pieces());

                score -= BishopPawns[edge_distance(file_of(s))] * pos.pawns_on_same_color_squares(Us, s)
                                     * (!(attackedBy[Us][PAWN] & s) + popcount(blocked & CenterFiles));

                // Penalty for all enemy pawns x-rayed
                score -= BishopXRayPawns * popcount(attacks_bb<BISHOP>(s) & pos.pieces(Them, PAWN));

                // Bonus for bishop on a long diagonal which can "see" both center squares
                if (more_than_one(attacks_bb<BISHOP>(s, pos.pieces(PAWN)) & Center))
                    score += LongDiagonalBishop;

                // An important Chess960 pattern: a cornered bishop blocked by a friendly
                // pawn diagonally in front of it is a very serious problem, especially
                // when that pawn is also blocked.
                if (   pos.is_chess960()
                    && (s == relative_square(Us, SQ_A1) || s == relative_square(Us, SQ_H1)))
                {
                    Direction d = pawn_push(Us) + (file_of(s) == FILE_A ? EAST : WEST);
                    if (pos.piece_on(s + d) == make_piece(Us, PAWN))
                        score -= !pos.empty(s + d + pawn_push(Us)) ? 4 * make_score(CorneredBishop, CorneredBishop)
                                                                   : 3 * make_score(CorneredBishop, CorneredBishop);
                }
            }
        }

        if constexpr (Pt == ROOK)
        {
            // Bonuses for rook on a (semi-)open or closed file
            if (pos.is_on_semiopen_file(Us, s))
            {
                score += RookOnOpenFile[pos.is_on_semiopen_file(Them, s)];
            }
            else
            {
                // If our pawn on this file is blocked, increase penalty
                if ( pos.pieces(Us, PAWN)
                   & shift<Down>(pos.pieces())
                   & file_bb(s))
                {
                    score -= RookOnClosedFile;
                }

                // Penalty when trapped by the king, even more if the king cannot castle
                if (mob <= 3)
                {
                    File kf = file_of(pos.square<KING>(Us));
                    if ((kf < FILE_E) == (file_of(s) < kf))
                        score -= TrappedRook * (1 + !pos.castling_rights(Us));
                }
            }
        }

        if constexpr (Pt == QUEEN)
        {
            // Penalty if any relative pin or discovered attack against the queen
            Bitboard queenPinners;
            if (pos.slider_blockers(pos.pieces(Them, ROOK, BISHOP), s, queenPinners))
                score -= WeakQueen;
        }
    }
    if constexpr (T)
        Trace::add(Pt, Us, score);

    return score;
  }


  // Evaluation::king() assigns bonuses and penalties to a king of a given color

  template<Tracing T> template<Color Us>
  Score Evaluation<T>::king() const {

    constexpr Color    Them = ~Us;
    constexpr Bitboard Camp = (Us == WHITE ? AllSquares ^ Rank6BB ^ Rank7BB ^ Rank8BB
                                           : AllSquares ^ Rank1BB ^ Rank2BB ^ Rank3BB);

    Bitboard weak, b1, b2, b3, safe, unsafeChecks = 0;
    Bitboard rookChecks, queenChecks, bishopChecks, knightChecks;
    int kingDanger = 0;
    const Square ksq = pos.square<KING>(Us);

    // Init the score with king shelter and enemy pawns storm
    Score score = pe->king_safety<Us>(pos);

    // Attacked squares defended at most once by our queen or king
    weak =  attackedBy[Them][ALL_PIECES]
          & ~attackedBy2[Us]
          & (~attackedBy[Us][ALL_PIECES] | attackedBy[Us][KING] | attackedBy[Us][QUEEN]);

    // Analyse the safe enemy's checks which are possible on next move
    safe  = ~pos.pieces(Them);
    safe &= ~attackedBy[Us][ALL_PIECES] | (weak & attackedBy2[Them]);

    b1 = attacks_bb<ROOK  >(ksq, pos.pieces() ^ pos.pieces(Us, QUEEN));
    b2 = attacks_bb<BISHOP>(ksq, pos.pieces() ^ pos.pieces(Us, QUEEN));

    // Enemy rooks checks
    rookChecks = b1 & attackedBy[Them][ROOK] & safe;
    if (rookChecks)
        kingDanger += SafeCheck[ROOK][more_than_one(rookChecks)];
    else
        unsafeChecks |= b1 & attackedBy[Them][ROOK];

    // Enemy queen safe checks: count them only if the checks are from squares from
    // which opponent cannot give a rook check, because rook checks are more valuable.
    queenChecks =  (b1 | b2) & attackedBy[Them][QUEEN] & safe
                 & ~(attackedBy[Us][QUEEN] | rookChecks);
    if (queenChecks)
        kingDanger += SafeCheck[QUEEN][more_than_one(queenChecks)];

    // Enemy bishops checks: count them only if they are from squares from which
    // opponent cannot give a queen check, because queen checks are more valuable.
    bishopChecks =  b2 & attackedBy[Them][BISHOP] & safe
                  & ~queenChecks;
    if (bishopChecks)
        kingDanger += SafeCheck[BISHOP][more_than_one(bishopChecks)];

    else
        unsafeChecks |= b2 & attackedBy[Them][BISHOP];

    // Enemy knights checks
    knightChecks = attacks_bb<KNIGHT>(ksq) & attackedBy[Them][KNIGHT];
    if (knightChecks & safe)
        kingDanger += SafeCheck[KNIGHT][more_than_one(knightChecks & safe)];
    else
        unsafeChecks |= knightChecks;

    // Find the squares that opponent attacks in our king flank, the squares
    // which they attack twice in that flank, and the squares that we defend.
    b1 = attackedBy[Them][ALL_PIECES] & KingFlank[file_of(ksq)] & Camp;
    b2 = b1 & attackedBy2[Them];
    b3 = attackedBy[Us][ALL_PIECES] & KingFlank[file_of(ksq)] & Camp;

    int kingFlankAttack  = popcount(b1) + popcount(b2);
    int kingFlankDefense = popcount(b3);

    kingDanger +=        kingAttackersCount[Them] * kingAttackersWeight[Them] // (~10 Elo)
                 + 183 * popcount(kingRing[Us] & weak)                        // (~15 Elo)
                 + 148 * popcount(unsafeChecks)                               // (~4 Elo)
                 +  98 * popcount(pos.blockers_for_king(Us))                  // (~2 Elo)
                 +  69 * kingAttacksCount[Them]                               // (~0.5 Elo)
                 +   3 * kingFlankAttack * kingFlankAttack / 8                // (~0.5 Elo)
                 +       mg_value(mobility[Them] - mobility[Us])              // (~0.5 Elo)
                 - 873 * !pos.count<QUEEN>(Them)                              // (~24 Elo)
                 - 100 * bool(attackedBy[Us][KNIGHT] & attackedBy[Us][KING])  // (~5 Elo)
                 -   6 * mg_value(score) / 8                                  // (~8 Elo)
                 -   4 * kingFlankDefense                                     // (~5 Elo)
                 +  37;                                                       // (~0.5 Elo)

    // Transform the kingDanger units into a Score, and subtract it from the evaluation
    if (kingDanger > 100)
        score -= make_score(kingDanger * kingDanger / 4096, kingDanger / 16);

    // Penalty when our king is on a pawnless flank
    if (!(pos.pieces(PAWN) & KingFlank[file_of(ksq)]))
        score -= PawnlessFlank;

    // Penalty if king flank is under attack, potentially moving toward the king
    score -= FlankAttacks * kingFlankAttack;

    if constexpr (T)
        Trace::add(KING, Us, score);

    return score;
  }


  // Evaluation::threats() assigns bonuses according to the types of the
  // attacking and the attacked pieces.

  template<Tracing T> template<Color Us>
  Score Evaluation<T>::threats() const {

    constexpr Color     Them     = ~Us;
    constexpr Direction Up       = pawn_push(Us);
    constexpr Bitboard  TRank3BB = (Us == WHITE ? Rank3BB : Rank6BB);

    Bitboard b, weak, defended, nonPawnEnemies, stronglyProtected, safe;
    Score score = SCORE_ZERO;

    // Non-pawn enemies
    nonPawnEnemies = pos.pieces(Them) & ~pos.pieces(PAWN);

    // Squares strongly protected by the enemy, either because they defend the
    // square with a pawn, or because they defend the square twice and we don't.
    stronglyProtected =  attackedBy[Them][PAWN]
                       | (attackedBy2[Them] & ~attackedBy2[Us]);

    // Non-pawn enemies, strongly protected
    defended = nonPawnEnemies & stronglyProtected;

    // Enemies not strongly protected and under our attack
    weak = pos.pieces(Them) & ~stronglyProtected & attackedBy[Us][ALL_PIECES];

    // Bonus according to the kind of attacking pieces
    if (defended | weak)
    {
        b = (defended | weak) & (attackedBy[Us][KNIGHT] | attackedBy[Us][BISHOP]);
        while (b)
            score += ThreatByMinor[type_of(pos.piece_on(pop_lsb(b)))];

        b = weak & attackedBy[Us][ROOK];
        while (b)
            score += ThreatByRook[type_of(pos.piece_on(pop_lsb(b)))];

        if (weak & attackedBy[Us][KING])
            score += ThreatByKing;

        b =  ~attackedBy[Them][ALL_PIECES]
           | (nonPawnEnemies & attackedBy2[Us]);
        score += Hanging * popcount(weak & b);

        // Additional bonus if weak piece is only protected by a queen
        score += WeakQueenProtection * popcount(weak & attackedBy[Them][QUEEN]);
    }

    // Bonus for restricting their piece moves
    b =   attackedBy[Them][ALL_PIECES]
       & ~stronglyProtected
       &  attackedBy[Us][ALL_PIECES];
    score += RestrictedPiece * popcount(b);

    // Protected or unattacked squares
    safe = ~attackedBy[Them][ALL_PIECES] | attackedBy[Us][ALL_PIECES];

    // Bonus for attacking enemy pieces with our relatively safe pawns
    b = pos.pieces(Us, PAWN) & safe;
    b = pawn_attacks_bb<Us>(b) & nonPawnEnemies;
    score += ThreatBySafePawn * popcount(b);

    // Find squares where our pawns can push on the next move
    b  = shift<Up>(pos.pieces(Us, PAWN)) & ~pos.pieces();
    b |= shift<Up>(b & TRank3BB) & ~pos.pieces();

    // Keep only the squares which are relatively safe
    b &= ~attackedBy[Them][PAWN] & safe;

    // Bonus for safe pawn threats on the next move
    b = pawn_attacks_bb<Us>(b) & nonPawnEnemies;
    score += ThreatByPawnPush * popcount(b);

    // Bonus for threats on the next moves against enemy queen
    if (pos.count<QUEEN>(Them) == 1)
    {
        bool queenImbalance = pos.count<QUEEN>() == 1;

        Square s = pos.square<QUEEN>(Them);
        safe =   mobilityArea[Us]
              & ~pos.pieces(Us, PAWN)
              & ~stronglyProtected;

        b = attackedBy[Us][KNIGHT] & attacks_bb<KNIGHT>(s);

        score += KnightOnQueen * popcount(b & safe) * (1 + queenImbalance);

        b =  (attackedBy[Us][BISHOP] & attacks_bb<BISHOP>(s, pos.pieces()))
           | (attackedBy[Us][ROOK  ] & attacks_bb<ROOK  >(s, pos.pieces()));

        score += SliderOnQueen * popcount(b & safe & attackedBy2[Us]) * (1 + queenImbalance);
    }

    if constexpr (T)
        Trace::add(THREAT, Us, score);

    return score;
  }

  // Evaluation::passed() evaluates the passed pawns and candidate passed
  // pawns of the given color.

  template<Tracing T> template<Color Us>
  Score Evaluation<T>::passed() const {

    constexpr Color     Them = ~Us;
    constexpr Direction Up   = pawn_push(Us);
    constexpr Direction Down = -Up;

    auto king_proximity = [&](Color c, Square s) {
      return std::min(distance(pos.square<KING>(c), s), 5);
    };

    Bitboard b, bb, squaresToQueen, unsafeSquares, blockedPassers, helpers;
    Score score = SCORE_ZERO;

    b = pe->passed_pawns(Us);

    blockedPassers = b & shift<Down>(pos.pieces(Them, PAWN));
    if (blockedPassers)
    {
        helpers =  shift<Up>(pos.pieces(Us, PAWN))
                 & ~pos.pieces(Them)
                 & (~attackedBy2[Them] | attackedBy[Us][ALL_PIECES]);

        // Remove blocked candidate passers that don't have help to pass
        b &=  ~blockedPassers
            | shift<WEST>(helpers)
            | shift<EAST>(helpers);
    }

    while (b)
    {
        Square s = pop_lsb(b);

        assert(!(pos.pieces(Them, PAWN) & forward_file_bb(Us, s + Up)));

        int r = relative_rank(Us, s);

        Score bonus = PassedRank[r];

        if (r > RANK_3)
        {
            int w = 5 * r - 13;
            Square blockSq = s + Up;

            // Adjust bonus based on the king's proximity
            bonus += make_score(0, (  king_proximity(Them, blockSq) * 19 / 4
                                    - king_proximity(Us,   blockSq) *  2) * w);

            // If blockSq is not the queening square then consider also a second push
            if (r != RANK_7)
                bonus -= make_score(0, king_proximity(Us, blockSq + Up) * w);

            // If the pawn is free to advance, then increase the bonus
            if (pos.empty(blockSq))
            {
                squaresToQueen = forward_file_bb(Us, s);
                unsafeSquares = passed_pawn_span(Us, s);

                bb = forward_file_bb(Them, s) & pos.pieces(ROOK, QUEEN);

                if (!(pos.pieces(Them) & bb))
                    unsafeSquares &= attackedBy[Them][ALL_PIECES] | pos.pieces(Them);

                // If there are no enemy pieces or attacks on passed pawn span, assign a big bonus.
                // Or if there is some, but they are all attacked by our pawns, assign a bit smaller bonus.
                // Otherwise assign a smaller bonus if the path to queen is not attacked
                // and even smaller bonus if it is attacked but block square is not.
                int k = !unsafeSquares                    ? 36 :
                !(unsafeSquares & ~attackedBy[Us][PAWN])  ? 30 :
                        !(unsafeSquares & squaresToQueen) ? 17 :
                        !(unsafeSquares & blockSq)        ?  7 :
                                                             0 ;

                // Assign a larger bonus if the block square is defended
                if ((pos.pieces(Us) & bb) || (attackedBy[Us][ALL_PIECES] & blockSq))
                    k += 5;

                bonus += make_score(k * w, k * w);
            }
        } // r > RANK_3

        score += bonus - PassedFile * edge_distance(file_of(s));
    }

    if constexpr (T)
        Trace::add(PASSED, Us, score);

    return score;
  }


  // Evaluation::space() computes a space evaluation for a given side, aiming to improve game
  // play in the opening. It is based on the number of safe squares on the four central files
  // on ranks 2 to 4. Completely safe squares behind a friendly pawn are counted twice.
  // Finally, the space bonus is multiplied by a weight which decreases according to occupancy.

  template<Tracing T> template<Color Us>
  Score Evaluation<T>::space() const {

    // Early exit if, for example, both queens or 6 minor pieces have been exchanged
    if (pos.non_pawn_material() < SpaceThreshold)
        return SCORE_ZERO;

    constexpr Color Them     = ~Us;
    constexpr Direction Down = -pawn_push(Us);
    constexpr Bitboard SpaceMask =
      Us == WHITE ? CenterFiles & (Rank2BB | Rank3BB | Rank4BB)
                  : CenterFiles & (Rank7BB | Rank6BB | Rank5BB);

    // Find the available squares for our pieces inside the area defined by SpaceMask
    Bitboard safe =   SpaceMask
                   & ~pos.pieces(Us, PAWN)
                   & ~attackedBy[Them][PAWN];

    // Find all squares which are at most three squares behind some friendly pawn
    Bitboard behind = pos.pieces(Us, PAWN);
    behind |= shift<Down>(behind);
    behind |= shift<Down+Down>(behind);

    // Compute space score based on the number of safe squares and number of our pieces
    // increased with number of total blocked pawns in position.
    int bonus = popcount(safe) + popcount(behind & safe & ~attackedBy[Them][ALL_PIECES]);
    int weight = pos.count<ALL_PIECES>(Us) - 3 + std::min(pe->blocked_count(), 9);
    Score score = make_score(bonus * weight * weight / 16, 0);

    if constexpr (T)
        Trace::add(SPACE, Us, score);

    return score;
  }


  // Evaluation::winnable() adjusts the midgame and endgame score components, based on
  // the known attacking/defending status of the players. The final value is derived
  // by interpolation from the midgame and endgame values.

  template<Tracing T>
  Value Evaluation<T>::winnable(Score score) const {

    int outflanking =  distance<File>(pos.square<KING>(WHITE), pos.square<KING>(BLACK))
                    + int(rank_of(pos.square<KING>(WHITE)) - rank_of(pos.square<KING>(BLACK)));

    bool pawnsOnBothFlanks =   (pos.pieces(PAWN) & QueenSide)
                            && (pos.pieces(PAWN) & KingSide);

    bool almostUnwinnable =   outflanking < 0
                           && !pawnsOnBothFlanks;

    bool infiltration =   rank_of(pos.square<KING>(WHITE)) > RANK_4
                       || rank_of(pos.square<KING>(BLACK)) < RANK_5;

    // Compute the initiative bonus for the attacking side
    int complexity =   9 * pe->passed_count()
                    + 12 * pos.count<PAWN>()
                    +  9 * outflanking
                    + 21 * pawnsOnBothFlanks
                    + 24 * infiltration
                    + 51 * !pos.non_pawn_material()
                    - 43 * almostUnwinnable
                    -110 ;

    Value mg = mg_value(score);
    Value eg = eg_value(score);

    // Now apply the bonus: note that we find the attacking side by extracting the
    // sign of the midgame or endgame values, and that we carefully cap the bonus
    // so that the midgame and endgame scores do not change sign after the bonus.
    int u = ((mg > 0) - (mg < 0)) * std::clamp(complexity + 50, -abs(mg), 0);
    int v = ((eg > 0) - (eg < 0)) * std::max(complexity, -abs(eg));

    mg += u;
    eg += v;

    // Compute the scale factor for the winning side
    Color strongSide = eg > VALUE_DRAW ? WHITE : BLACK;
    int sf = me->scale_factor(pos, strongSide);

    // If scale factor is not already specific, scale up/down via general heuristics
    if (sf == SCALE_FACTOR_NORMAL)
    {
        if (pos.opposite_bishops())
        {
            // For pure opposite colored bishops endgames use scale factor
            // based on the number of passed pawns of the strong side.
            if (   pos.non_pawn_material(WHITE) == BishopValueMg
                && pos.non_pawn_material(BLACK) == BishopValueMg)
                sf = 18 + 4 * popcount(pe->passed_pawns(strongSide));
            // For every other opposite colored bishops endgames use scale factor
            // based on the number of all pieces of the strong side.
            else
                sf = 22 + 3 * pos.count<ALL_PIECES>(strongSide);
        }
        // For rook endgames with strong side not having overwhelming pawn number advantage
        // and its pawns being on one flank and weak side protecting its pieces with a king
        // use lower scale factor.
        else if (  pos.non_pawn_material(WHITE) == RookValueMg
                && pos.non_pawn_material(BLACK) == RookValueMg
                && pos.count<PAWN>(strongSide) - pos.count<PAWN>(~strongSide) <= 1
                && bool(KingSide & pos.pieces(strongSide, PAWN)) != bool(QueenSide & pos.pieces(strongSide, PAWN))
                && (attacks_bb<KING>(pos.square<KING>(~strongSide)) & pos.pieces(~strongSide, PAWN)))
            sf = 36;
        // For queen vs no queen endgames use scale factor
        // based on number of minors of side that doesn't have queen.
        else if (pos.count<QUEEN>() == 1)
            sf = 37 + 3 * (pos.count<QUEEN>(WHITE) == 1 ? pos.count<BISHOP>(BLACK) + pos.count<KNIGHT>(BLACK)
                                                        : pos.count<BISHOP>(WHITE) + pos.count<KNIGHT>(WHITE));
        // In every other case use scale factor based on
        // the number of pawns of the strong side reduced if pawns are on a single flank.
        else
            sf = std::min(sf, 36 + 7 * pos.count<PAWN>(strongSide)) - 4 * !pawnsOnBothFlanks;

        // Reduce scale factor in case of pawns being on a single flank
        sf -= 4 * !pawnsOnBothFlanks;
    }

    // Interpolate between the middlegame and (scaled by 'sf') endgame score
    v =  mg * int(me->game_phase())
       + eg * int(PHASE_MIDGAME - me->game_phase()) * ScaleFactor(sf) / SCALE_FACTOR_NORMAL;
    v /= PHASE_MIDGAME;

    if constexpr (T)
    {
        Trace::add(WINNABLE, make_score(u, eg * ScaleFactor(sf) / SCALE_FACTOR_NORMAL - eg_value(score)));
        Trace::add(TOTAL, make_score(mg, eg * ScaleFactor(sf) / SCALE_FACTOR_NORMAL));
    }

    return Value(v);
  }


  // Evaluation::value() is the main function of the class. It computes the various
  // parts of the evaluation and returns the value of the position from the point
  // of view of the side to move.

  template<Tracing T>
  Value Evaluation<T>::value() {

    assert(!pos.checkers());

    // Probe the material hash table
    me = Material::probe(pos);

    // If we have a specialized evaluation function for the current material
    // configuration, call it and return.
    if (me->specialized_eval_exists())
        return me->evaluate(pos);

    // Initialize score by reading the incrementally updated scores included in
    // the position object (material + piece square tables) and the material
    // imbalance. Score is computed internally from the white point of view.
    Score score = pos.psq_score() + me->imbalance() + pos.this_thread()->trend;

    // Probe the pawn hash table
    pe = Pawns::probe(pos);
    score += pe->pawn_score(WHITE) - pe->pawn_score(BLACK);

    // Early exit if score is high
    auto lazy_skip = [&](Value lazyThreshold) {
        return abs(mg_value(score) + eg_value(score)) > lazyThreshold + pos.non_pawn_material() / 32;
    };

    if (lazy_skip(LazyThreshold1))
        goto make_v;

    // Main evaluation begins here
    initialize<WHITE>();
    initialize<BLACK>();

    // Pieces evaluated first (also populates attackedBy, attackedBy2).
    // Note that the order of evaluation of the terms is left unspecified.
    score +=  pieces<WHITE, KNIGHT>() - pieces<BLACK, KNIGHT>()
            + pieces<WHITE, BISHOP>() - pieces<BLACK, BISHOP>()
            + pieces<WHITE, ROOK  >() - pieces<BLACK, ROOK  >()
            + pieces<WHITE, QUEEN >() - pieces<BLACK, QUEEN >();

    score += mobility[WHITE] - mobility[BLACK];

    // More complex interactions that require fully populated attack bitboards
    score +=  king<   WHITE>() - king<   BLACK>()
            + passed< WHITE>() - passed< BLACK>();

    if (lazy_skip(LazyThreshold2))
        goto make_v;

    score +=  threats<WHITE>() - threats<BLACK>()
            + space<  WHITE>() - space<  BLACK>();

make_v:
    // Derive single value from mg and eg parts of score
    Value v = winnable(score);

    // In case of tracing add all remaining individual evaluation terms
    if constexpr (T)
    {
        Trace::add(MATERIAL, pos.psq_score());
        Trace::add(IMBALANCE, me->imbalance());
        Trace::add(PAWN, pe->pawn_score(WHITE), pe->pawn_score(BLACK));
        Trace::add(MOBILITY, mobility[WHITE], mobility[BLACK]);
    }

    // Evaluation grain
    v = (v / 16) * 16;

    // Side to move point of view
    v = (pos.side_to_move() == WHITE ? v : -v);

    return v;
  }


  /// Fisher Random Chess: correction for cornered bishops, to fix chess960 play with NNUE

  Value fix_FRC(const Position& pos) {

    constexpr Bitboard Corners =  1ULL << SQ_A1 | 1ULL << SQ_H1 | 1ULL << SQ_A8 | 1ULL << SQ_H8;

    if (!(pos.pieces(BISHOP) & Corners))
        return VALUE_ZERO;

    int correction = 0;

    if (   pos.piece_on(SQ_A1) == W_BISHOP
        && pos.piece_on(SQ_B2) == W_PAWN)
        correction += !pos.empty(SQ_B3) ? -CorneredBishop * 4
                                        : -CorneredBishop * 3;

    if (   pos.piece_on(SQ_H1) == W_BISHOP
        && pos.piece_on(SQ_G2) == W_PAWN)
        correction += !pos.empty(SQ_G3) ? -CorneredBishop * 4
                                        : -CorneredBishop * 3;

    if (   pos.piece_on(SQ_A8) == B_BISHOP
        && pos.piece_on(SQ_B7) == B_PAWN)
        correction += !pos.empty(SQ_B6) ? CorneredBishop * 4
                                        : CorneredBishop * 3;

    if (   pos.piece_on(SQ_H8) == B_BISHOP
        && pos.piece_on(SQ_G7) == B_PAWN)
        correction += !pos.empty(SQ_G6) ? CorneredBishop * 4
                                        : CorneredBishop * 3;

    return pos.side_to_move() == WHITE ?  Value(correction)
                                       : -Value(correction);
  }

} // namespace Eval


/// evaluate() is the evaluator for the outer world. It returns a static
/// evaluation of the position from the point of view of the side to move.

Value Eval::evaluate(const Position& pos) {

  pos.this_thread()->on_eval();

  Value v;

  if (NNUE::useNNUE == NNUE::UseNNUEMode::Pure) {
      v = NNUE::evaluate(pos);

      // Guarantee evaluation does not hit the tablebase range
      v = std::clamp(v, VALUE_TB_LOSS_IN_MAX_PLY + 1, VALUE_TB_WIN_IN_MAX_PLY - 1);

      return v;
  }
  else if (NNUE::useNNUE == NNUE::UseNNUEMode::False)
      v = Evaluation<NO_TRACE>(pos).value();
  else
  {
      // Scale and shift NNUE for compatibility with search and classical evaluation
      auto  adjusted_NNUE = [&]()
      {
         int scale =   883
                     + 32 * pos.count<PAWN>()
                     + 32 * pos.non_pawn_material() / 1024;

         Value nnue = NNUE::evaluate(pos, true) * scale / 1024;

         if (pos.is_chess960())
             nnue += fix_FRC(pos);

         return nnue;
      };

      // If there is PSQ imbalance we use the classical eval, but we switch to
      // NNUE eval faster when shuffling or if the material on the board is high.
      int r50 = pos.rule50_count();
      Value psq = Value(abs(eg_value(pos.psq_score())));
      bool classical = psq * 5 > (850 + pos.non_pawn_material() / 64) * (5 + r50);

      v = classical ? Evaluation<NO_TRACE>(pos).value()  // classical
                    : adjusted_NNUE();                   // NNUE
  }

  // Damp down the evaluation linearly when shuffling
  v = v * (100 - pos.rule50_count()) / 100;

  // Guarantee evaluation does not hit the tablebase range
  v = std::clamp(v, VALUE_TB_LOSS_IN_MAX_PLY + 1, VALUE_TB_WIN_IN_MAX_PLY - 1);

  return v;
}

/// trace() is like evaluate(), but instead of returning a value, it returns
/// a string (suitable for outputting to stdout) that contains the detailed
/// descriptions and values of each evaluation term. Useful for debugging.
/// Trace scores are from white's point of view

std::string Eval::trace(Position& pos) {

  if (pos.checkers())
      return "Final evaluation: none (in check)";

  std::stringstream ss;
  ss << std::showpoint << std::noshowpos << std::fixed << std::setprecision(2);

  Value v;

  std::memset(scores, 0, sizeof(scores));

  pos.this_thread()->trend = SCORE_ZERO; // Reset any dynamic contempt

  v = Evaluation<TRACE>(pos).value();

  ss << std::showpoint << std::noshowpos << std::fixed << std::setprecision(2)
     << " Contributing terms for the classical eval:\n"
     << "+------------+-------------+-------------+-------------+\n"
     << "|    Term    |    White    |    Black    |    Total    |\n"
     << "|            |   MG    EG  |   MG    EG  |   MG    EG  |\n"
     << "+------------+-------------+-------------+-------------+\n"
     << "|   Material | " << Term(MATERIAL)
     << "|  Imbalance | " << Term(IMBALANCE)
     << "|      Pawns | " << Term(PAWN)
     << "|    Knights | " << Term(KNIGHT)
     << "|    Bishops | " << Term(BISHOP)
     << "|      Rooks | " << Term(ROOK)
     << "|     Queens | " << Term(QUEEN)
     << "|   Mobility | " << Term(MOBILITY)
     << "|King safety | " << Term(KING)
     << "|    Threats | " << Term(THREAT)
     << "|     Passed | " << Term(PASSED)
     << "|      Space | " << Term(SPACE)
     << "|   Winnable | " << Term(WINNABLE)
     << "+------------+-------------+-------------+-------------+\n"
     << "|      Total | " << Term(TOTAL)
     << "+------------+-------------+-------------+-------------+\n";

  if (Eval::useNNUE)
      ss << '\n' << NNUE::trace(pos) << '\n';

  ss << std::showpoint << std::showpos << std::fixed << std::setprecision(2) << std::setw(15);

<<<<<<< HEAD
  v = pos.side_to_move() == WHITE ? v : -v;
  ss << "\nClassical evaluation   " << to_cp(v) << " (white side)\n";
  if (Eval::useNNUE)
=======
  if (NNUE::useNNUE != NNUE::UseNNUEMode::False)
>>>>>>> cee4ed39
  {
      v = NNUE::evaluate(pos, false);
      v = pos.side_to_move() == WHITE ? v : -v;
      ss << "NNUE evaluation        " << to_cp(v) << " (white side)\n";
  }

  v = evaluate(pos);
  v = pos.side_to_move() == WHITE ? v : -v;
  ss << "Final evaluation       " << to_cp(v) << " (white side)";
  if (Eval::useNNUE)
     ss << " [with scaled NNUE, hybrid, ...]";
  ss << "\n";

  return ss.str();
}

} // namespace Stockfish<|MERGE_RESOLUTION|>--- conflicted
+++ resolved
@@ -1194,13 +1194,9 @@
 
   ss << std::showpoint << std::showpos << std::fixed << std::setprecision(2) << std::setw(15);
 
-<<<<<<< HEAD
   v = pos.side_to_move() == WHITE ? v : -v;
   ss << "\nClassical evaluation   " << to_cp(v) << " (white side)\n";
-  if (Eval::useNNUE)
-=======
   if (NNUE::useNNUE != NNUE::UseNNUEMode::False)
->>>>>>> cee4ed39
   {
       v = NNUE::evaluate(pos, false);
       v = pos.side_to_move() == WHITE ? v : -v;
